#!/usr/bin/env python3

"""Check a folder and its subfolders for duplicate files.

Checks all files except for folders and those starting with a period.
Writes its output to listdupes_output.csv in the user's home folder.
"""

# Module Attributes
__all__ = [
    "checksum_files",
    "checksum_files_and_show_progress",
    "Dupes",
    "get_listdupes_args",
    "locate_dupes",
    "locate_dupes_and_show_progress",
    "main",
    "search_for_dupes",
]
__version__ = "6.0.0-alpha.4"
__author__ = "Chris Dobbins"
__license__ = "BSD-2-Clause"


# Modules
import argparse
import collections
import csv
import pathlib
import sys
from zlib import crc32 as checksummer


# Classes
class _Cursor:
    """The terminal's cursor."""

    hide_cursor = "\x1b[?25l"  # Terminal escape codes.
    show_cursor = "\x1b[?25h"

    def __init__(self, output=sys.stderr):
        self.output = output

    def hide_cursor_from_user(self):
        print(_Cursor.hide_cursor, file=self.output, end="")

    def set_cursor_column_to(self, column_number):
        set_cursor_column_esc_code = f"\x1b[{column_number}G"
        print(set_cursor_column_esc_code, file=self.output, end="")


class _ProgressCounter(_Cursor):
    """A counter displaying an iteration's progress on the terminal."""

    def __init__(
        self,
        collection_to_count,
        text_before_counter="",
        text_after_counter="",
        output=sys.stderr,
    ):
        self.collection_to_count = collection_to_count
        self.text_before_counter = text_before_counter
        self.text_after_counter = text_after_counter
        self.output = output

        self.total_to_be_counted = len(self.collection_to_count)
        self.length_of_total = len(str(self.total_to_be_counted))
        self.length_of_text_before_counter = len(self.text_before_counter)
        self.length_of_text_after_counter = len(self.text_after_counter)
        self.start_of_counter = self.length_of_text_before_counter + 1
        self.after_counter = (
            self.length_of_text_before_counter + self.length_of_total + 1
        )
        self.after_text = (
            self.length_of_text_before_counter
            + self.length_of_total
            + self.length_of_text_after_counter
        )
        self.move_to_start_of_counter = f"\x1b[{self.start_of_counter}G"

    def print_text_for_counter(self):
        """Convenience method which handles the most typical setup."""
        self.hide_cursor_from_user()
        self.print_text_before_counter()
        self.print_text_after_counter(self.after_counter)
        self.set_cursor_column_to(self.start_of_counter)
        self.print_zero_to_counter()

    def print_counter(self, current_index):
        """Counter designed to be inserted in loops."""
        counter_value = str(current_index + 1).rjust(self.length_of_total, "0")
        print(
            counter_value,
            self.move_to_start_of_counter,
            file=self.output,
            flush=True,
            sep="",
            end="",
        )

    def print_counter_and_end_count(self, current_index):
        """Convenience method that might be a touch slower."""
        self.print_counter(current_index)
        if (current_index + 1) == self.total_to_be_counted:
            self.end_count()

    def print_text_before_counter(self):
        """Provide context about a counter by printing text before it.

        Prints the value of text_before_counter provided to the class's
        constructor (Defaults to printing no text).
        Example text: 'Checking file '
        """

        print(self.text_before_counter, file=self.output, end="")

    def print_text_after_counter(self, starting_column_for_cursor):
        """Provide context about a counter by printing text after it.

        Prints the value of text_after_counter provided to the class's
        constructor (Defaults to printing no text). If the string
        provides a replacement field the total number of the counter
        will be inserted there.
        Example text: ' of {}.'

        Args:
            starting_column_for_cursor: An integer which determines
                at which column the text starts printing.
        """

        formatted_text = self.text_after_counter.format(self.total_to_be_counted)
        self.set_cursor_column_to(starting_column_for_cursor)
        print(
            formatted_text,
            sep="",
            file=self.output,
            end="",
        )

    def print_zero_to_counter(self):
        """Print a zero. Use this to initialize the counter."""
        self.print_counter(-1)  # print_counter adds one to its arg.

    def end_count(self, append_newline=True):
        """Place the cursor at the end of the line and show it."""
        end_arg = "\n" if append_newline else ""
        self.set_cursor_column_to(self.after_text)
        print(self.show_cursor, file=self.output, end=end_arg)


class Dupes(collections.defaultdict):
    """The results of a search for duplicate files."""

    def __init__(self, dictionary, checksum_result):
        """The values used to initialize a new instance of Dupes.

        Args:
            dictionary: A dict which initializes Dupes' superclass.
            checksum_result: A named tuple containing the results of a
                checksum process. As per the return of checksum_files.
        """

        super().__init__(set, dictionary)
        self.checksum_result = checksum_result

    def not_in_values(self, test_value):
        """Check if a value exists within the mapping's values."""
        for collection in self.values():
            if test_value in collection:
                return False
        return True

    def sort_values(self, sort_key=None):
        """Convert collections to lists and sort them in place."""
        for dict_key in self.keys():
            list_of_values = list(self[dict_key])
            list_of_values.sort(key=sort_key)
            self[dict_key] = list_of_values

    def status(self):
        """Describe the dupes and errors found and assign a return code.

        Returns:
            A named tuple (description, return_code), where description
            is a string describing the number of dupes and errors, and
            return_code is an integer corresponding to the description.
        """

        result_tuple = collections.namedtuple(
            "search_status_return_tuple", ["description", "return_code"]
        )
        os_errors = self.checksum_result.os_errors.values()
        errors = 0 if not os_errors else sum([len(x) for x in os_errors])
        total = self.sum_length_of_values()
        plural = total > 1
        duplicate_s_ = "duplicates" if plural else "duplicate"
        were_or_was = "were" if plural else "was"
        description_of_the_result = f"{total} {duplicate_s_} {were_or_was}"

        # Determine what values to return.
        if errors and not self:
            description = f"{errors} or more files couldn't be read."
            return_code = 1
        elif errors and self:
            description = (
                f"{description_of_the_result} found, however"
                f" {errors} or more files couldn't be read."
            )
            return_code = 1
        elif not self:
            description = "No duplicates were found."
            return_code = 0
        else:
            description = f"{description_of_the_result} found."
            return_code = 0

        return result_tuple(description, return_code)

    def sum_length_of_values(self):
        """Sum the lengths of all a dict's values and return the sum"""
        sum_total_length = 0
        for dict_value in self.values():
            sum_total_length += len(dict_value)
        return sum_total_length

    def write_to_csv(
        self, file, labels, encoding="utf-8", errors="replace", mode="x", **kwargs
    ):
        """Write out the contents of a dict as an Excel-style CSV.

        Args:
            output_file: A path-like object or integer file descriptor.
            labels: A iterable of strings or numbers which are written
                once as the first row of the file. To omit the label row
                pass []. To print a blank row pass ['', ''].
            encoding: Passed to the open function. Defaults to 'utf-8'.
            errors: Passed to the open function. Defaults to 'replace'.
            mode: Passed to the open function. Defaults to 'x'.
            **kwargs: Passed to the open function.
        """

        with open(
            file, encoding=encoding, mode=mode, errors=errors, **kwargs
        ) as csv_file:
            writer = csv.writer(csv_file)
            if labels:
                writer.writerow(labels)

            for file_with_duplicate, duplicates_list in self.items():
                writer.writerow([file_with_duplicate, duplicates_list[0]])
                if len(duplicates_list) > 1:
                    for duplicate in duplicates_list[1:]:
                        writer.writerow(["", duplicate])


# Functions
def _starting_path_is_invalid(path):
    """Determine if the path is an existing folder.

    Args:
        path: An instance of pathlib.Path or its subclasses.

    Returns:
        A string describing why the path is invalid, or an empty string.
    """

    if not path.exists():
        return "No such file exist at that location."
    elif not path.is_dir():
        return "The starting path must be a folder."
    else:
        return ""


def _make_file_path_unique(path):
    """Make a similarly named path object if a path already exists.

    Args:
        path: An instance of pathlib.Path or its subclasses.

    Raises:
        FileExistsError after 255 attempts to determine a unique path.

    Returns:
        The value of path, or another path object with a similar name.
    """

    new_path = None
    for numeric_suffix in range(1, 256):
        if not path.exists() and not new_path:
            return path
        elif not new_path or new_path.exists():
            new_path = path.parent / (path.stem + str(numeric_suffix) + path.suffix)
        else:
            return new_path
    raise FileExistsError("A unique path name could not be created.")


def _make_unique_paths(files_to_make, destination=("~", "home folder")):
    """Make unique paths and raise a helpful error if one can't be made.

    Args:
        files_to_make: A list of tuples (str, str), each containing
            the name of a file to be created and a description of
            its purpose to use in the creation of errors.
        destination: A tuple (str, str) containing the root path of the
            paths to be created and a description to use in errors.
            Defaults to the user's home folder.

    Raises:
        FileExistsError after 255 attempts to determine a unique path.

    Returns:
        A list of unique paths.
    """

    root_path, location = destination
    unique_paths = []
    for file_name, description in files_to_make:
        path = pathlib.Path(root_path, file_name).expanduser()
        try:
            unique_path = _make_file_path_unique(path)
        except FileExistsError:
            message = (
                f"Your {location} has a lot of {description}s. Clean up to proceed."
            )
            raise FileExistsError(message)
        unique_paths.append(unique_path)
    return unique_paths


def checksum_files(collection_of_paths):
    """Checksum files and stores their checksums alongside their paths.

    Args:
        collection_of_paths: A collection of path-like objects.

    Returns:
        A named tuple (paths_and_sums, os_errors), where
        paths_and_sums is a list of tuples which contain a path-like
        object and the checksum integer of the corresponding file,
        and os_errors is a dictionary with info on suppressed os errors.
    """

    result_tuple = collections.namedtuple(
        "checksum_files_return_tuple", ["paths_and_sums", "os_errors"]
    )
    os_errors = {
        "permission_errors": set(),
        "file_not_found_errors": set(),
        "misc_errors": set(),
    }
    paths_and_sums = []
    for file_path in collection_of_paths:
        try:
            with open(file_path, mode="rb") as file:
                checksum = checksummer(file.read())
        except IsADirectoryError:
            continue  # Skip directories. Don't count as an error.
        except PermissionError as e:
            os_errors["permission_errors"].add((e.filename, e.strerror))
            continue
        except FileNotFoundError as e:
            os_errors["file_not_found_errors"].add((e.filename, e.strerror))
            continue
        except OSError as e:
            os_errors["misc_errors"].add((e.filename, e.strerror))
            continue
        paths_and_sums.append((file_path, checksum))
    return result_tuple(paths_and_sums, os_errors)


<<<<<<< HEAD
def checksum_files_and_show_progress(collection_of_paths, debug=False):
    """As checksum_files but prints the loop's progress to terminal."""
=======
def checksum_files_and_show_progress(collection_of_paths):
    """As checksum_files but print the loop's progress to terminal."""
>>>>>>> db2cb40d
    checksum_progress = _ProgressCounter(
        collection_of_paths,
        text_before_counter="Reading file ",
        text_after_counter=" of {}.",
    )

    # Debugging setup.
    output_file_name = "listdupes_debug_log.txt"
    output_path = pathlib.Path("~", output_file_name).expanduser()
    debug_message = "Last file read was # {}, located at {}\n"

    result_tuple = collections.namedtuple(
        "checksum_files_return_tuple", ["paths_and_sums", "os_errors"]
    )
    os_errors = {
        "permission_errors": set(),
        "file_not_found_errors": set(),
        "misc_errors": set(),
    }
    paths_and_sums = []
    try:
        checksum_progress.print_text_for_counter()
        for index, file_path in enumerate(collection_of_paths):
            try:
                with open(file_path, mode="rb") as file:
                    checksum = checksummer(file.read())
            except IsADirectoryError:
                continue  # Skip directories. Don't count as an error.
            except PermissionError as e:
                os_errors["permission_errors"].add((e.filename, e.strerror))
                continue
            except FileNotFoundError as e:
                os_errors["file_not_found_errors"].add((e.filename, e.strerror))
                continue
            except OSError as e:
                os_errors["misc_errors"].add((e.filename, e.strerror))
                continue
            paths_and_sums.append((file_path, checksum))
            checksum_progress.print_counter(index)
            if debug:
                with open(output_path, mode="w") as file:
                    file.write(debug_message.format(index, file_path))
    finally:
        checksum_progress.end_count()
    return result_tuple(paths_and_sums, os_errors)


def locate_dupes(checksum_result):
    """Locate duplicate files by comparing their checksums.

    Args:
        checksum_result: A list of tuples, each containing a path-like
            object and the checksum of the associated file.

    Returns:
        A Dupes object containing path keys which are mapped to sets of
        paths whose associated checksums match the checksum associated
        with their path keys. Never contains a path more than once.
    """

    dupes = Dupes({}, checksum_result)
    for index, element in enumerate(checksum_result.paths_and_sums):
        path_being_searched, checksum_being_searched = element

        for path, checksum in checksum_result.paths_and_sums[index + 1 :]:
            checksums_are_equal = checksum_being_searched == checksum
            if checksums_are_equal and dupes.not_in_values(path_being_searched):
                dupes[path_being_searched].add(path)
    return dupes


<<<<<<< HEAD
def locate_dupes_and_show_progress(checksum_result, debug=False):
    """As locate_dupes but prints the loop's progress to terminal."""
=======
def locate_dupes_and_show_progress(checksum_result):
    """As locate_dupes but print the loop's progress to terminal."""
>>>>>>> db2cb40d
    comparisons_progress = _ProgressCounter(
        checksum_result.paths_and_sums,
        text_before_counter="Comparing file ",
        text_after_counter=" of {}.",
    )

    # Debugging setup.
    output_file_name = "listdupes_debug_log.txt"
    output_path = pathlib.Path("~", output_file_name).expanduser()
    debug_message = "Last file compared was # {}, located at {}\n"

    dupes = Dupes({}, checksum_result)
    try:
        comparisons_progress.print_text_for_counter()
        for index, element in enumerate(checksum_result.paths_and_sums):
            path_being_searched, checksum_being_searched = element
            comparisons_progress.print_counter(index)
            if debug:
                with open(output_path, mode="w") as file:
                    file.write(debug_message.format(index, path_being_searched))

            for path, checksum in checksum_result.paths_and_sums[index + 1 :]:
                checksums_are_equal = checksum_being_searched == checksum
                if checksums_are_equal and dupes.not_in_values(path_being_searched):
                    dupes[path_being_searched].add(path)
    finally:
        comparisons_progress.end_count()
    return dupes


def _search_stdin_and_stream_results(csv_labels):
    """Search paths from stdin for dupes and stream results to stdout.

    Args:
        csv_labels: A iterable of strings or numbers which are written
            once as the first row of the file. To omit the label row
            pass []. To print a blank row pass ['', ''].

    Returns:
        A list of return codes produced by the search_for_dupes calls.
    """

    return_codes = []
    for index, line in enumerate(sys.stdin):
        search_result = search_for_dupes(line.rstrip(), show_progress=args.progress)
        csv_labels_arg = [] if index > 0 else csv_labels
        # The fd is kept open so writes append.
        search_result.dupes.write_to_csv(
            sys.stdout.fileno(), csv_labels_arg, closefd=False
        )
        return_codes.append(search_result.return_code)
    return return_codes


def _write_suppressed_errors_log(file_path, suppressed_errors):
    """Write out a dict of suppressed errors as a text file."""
    with open(file_path, mode="x", encoding="utf-8", errors="replace") as file:
        for value in suppressed_errors.values():
            for path, error in value:
                file.write(f"'{path}' raised '{error}' and was not read.\n")


def _handle_exception_at_write_time(exception_info):
    """Print a message and the exception's traceback without exiting."""
    error_message = (
        "An error prevented the app from saving its results.\n"
        "To recover the results copy the text below into an empty\n"
        "text file and give it a name that ends with .csv"
    )
    escape_codes = ("\x1b[35m", "\x1b[0m") if sys.stderr.isatty() else ("", "")
    style_magenta, reset_style = escape_codes
    sys.excepthook(*exception_info)  # Prints traceback to stderr.
    print(style_magenta, error_message, reset_style, sep="", file=sys.stderr)


def get_listdupes_args(overriding_args=None):
    """Parse arguments with the argparse module and return the result.

    Args:
        overriding_args: Accepts a list of strings to parse.
            This is passed to the parser's parse_args() method.
            When the value is None (As it is by default) parse_args()
            taking its arguments from sys.argv.

    Returns:
        An argparse.Namespace object containing the app's arguments.
        The object uses the arguments's long names as attributes,
        with each attribute holding the result of parsing that argument.
        E.g. args.progress holds the value of the --progress argument.
    """

    parser = argparse.ArgumentParser(
        description=__doc__,
        formatter_class=argparse.RawDescriptionHelpFormatter,
        add_help=False,
    )
    # Replace the default -h with a reformatted help description.
    parser.add_argument(
        "-h",
        "--help",
        action="help",
        help="Show this help message and exit.",
    )
    parser.add_argument(
        "starting_folder",
        type=pathlib.Path,
        nargs="?",
        help="Accepts a single path from the terminal.",
    )
    parser.add_argument(
        "-d",
        "--debug",
        action="store_true",
        help="Output a debug log.",
    )
    parser.add_argument(
        "-f",
        "--filter",
        action="store_true",
        help=(
            "Accept starting folder paths from stdin and output results to stdout."
            "  Note that this may not be what you want, as it will"
            " list duplicates contained within each starting folder,"
            " not across multiple starting folders."
        ),
    )
    parser.add_argument(
        "-p",
        "--progress",
        action="store_true",
        help="Print a progress counter to stderr. This may slow things down.",
    )
    args = parser.parse_args(args=overriding_args)
    return args


<<<<<<< HEAD
def search_for_dupes(starting_folder, show_progress=False, log_debugging=False):
    """Searches a path and its subfolders for duplicate files.
=======
def search_for_dupes(starting_folder, show_progress=False):
    """Search a path and its subfolders for duplicate files.
>>>>>>> db2cb40d

    Args:
        starting_folder: A path-like object of the path to recursively
            search for duplicate files.
        show_progress: A bool indicating whether to display the progress
            of checksumming and comparison processes. Defaults to False.

    Returns:
        A named tuple (dupes, description, return_code), where dupes is
        a Dupes object (As per the return value of locate_dupes but with
        its sets sorted into lists), and description and return_code are
        a string and an integer as per the return of Dupes.status().
    """

    result_tuple = collections.namedtuple(
        "search_for_dupes_return_tuple", ["dupes", "description", "return_code"]
    )

    # Return early if starting_folder is not provided.
    if starting_folder is None:
        return result_tuple({}, "No starting folder was provided.", 1)

    # Gather all files except those starting with "." and checksum them.
    # Next compare the checksums, then make a mapping of all the paths
    # to duplicate files and construct a Dupes object with it.
    unexpanded_starting_folder = pathlib.Path(starting_folder)
    starting_folder = unexpanded_starting_folder.expanduser()
    if show_progress:
        print("Gathering files...", file=sys.stderr)
<<<<<<< HEAD
        glob_module_arg = str(starting_folder) + "/**/[!.]*"
        sub_paths = glob.glob(glob_module_arg, recursive=True)
        checksum_result = checksum_files_and_show_progress(
            sub_paths, debug=log_debugging
        )
=======
        sub_paths = starting_folder.glob("**/[!.]*")
        set_of_sub_paths = set(sub_paths)
        checksum_result = checksum_files_and_show_progress(set_of_sub_paths)
>>>>>>> db2cb40d
        checksum_result.paths_and_sums.sort()
        dupes = locate_dupes_and_show_progress(checksum_result, debug=log_debugging)
    else:
        sub_paths = starting_folder.glob("**/[!.]*")
        checksum_result = checksum_files(sub_paths)
        checksum_result.paths_and_sums.sort()
        dupes = locate_dupes(checksum_result)

    # Sort the duplicates to prepare them for output.
    dupes.sort_values()

    search_status = dupes.status()
    return result_tuple(dupes, search_status.description, search_status.return_code)


def main(args):
    """The functionality of the listdupes command-line app."""
    result_tuple = collections.namedtuple(
        "main_return_tuple", ["final_message", "return_code"]
    )

    # Determine the eventual paths of all necessary files
    # NOTE: This is done as early as possible to allow for
    # an early exit if we can't write to a drive.
    files_to_make = [
        ("listdupes_output.csv", "output file"),
        ("listdupes_unread_files_log.txt", "error log"),
    ]
    try:
        unique_paths = _make_unique_paths(files_to_make)
    except FileExistsError as e:
        message = e.args[0]
        return result_tuple(message, 1)
    output_path, unread_files_log_path = unique_paths

    # Exit early if the path to the starting folder's invalid.
    problem_with_starting_path = _starting_path_is_invalid(args.starting_folder)
    if problem_with_starting_path:
        return result_tuple(problem_with_starting_path, 1)

    csv_column_labels = ["File", "Duplicates"]

    if args.filter:
        if args.progress:
            print("Processing input stream...", file=sys.stderr)
        return_codes_from_search = _search_stdin_and_stream_results(csv_column_labels)
        return result_tuple("", 3 if any(return_codes_from_search) else 0)

    # Call search_for_dupes, print its description, and return early if
    # there aren't any dupes.
    search_result = search_for_dupes(
        args.starting_folder, show_progress=args.progress, log_debugging=args.debug
    )
    print(search_result.description, file=sys.stderr)
    if not search_result.dupes:
        return result_tuple("", search_result.return_code)

    # Format the duplicate paths as a CSV and write it to a file.
    try:
        search_result.dupes.write_to_csv(output_path, csv_column_labels)
        os_errors = search_result.dupes.checksum_result.os_errors
        _write_suppressed_errors_log(unread_files_log_path, os_errors)
    except Exception:
        # Print data to stdout if a file can't be written. If stdout
        # isn't writeable the shell will provide its own error message.
        _handle_exception_at_write_time(sys.exc_info())
        search_result.dupes.write_to_csv(sys.stdout.fileno(), csv_column_labels)
        return result_tuple("", 1)

    message = f"The list of duplicates has been saved to {output_path.parent}."
    return result_tuple(message, search_result.return_code)


# Run the app!
if __name__ == "__main__":
    args = get_listdupes_args()  # The parser can exit with 2.
    main_result = main(args)
    if main_result.final_message:
        print(main_result.final_message, file=sys.stderr)
    sys.exit(main_result.return_code)<|MERGE_RESOLUTION|>--- conflicted
+++ resolved
@@ -371,13 +371,8 @@
     return result_tuple(paths_and_sums, os_errors)
 
 
-<<<<<<< HEAD
 def checksum_files_and_show_progress(collection_of_paths, debug=False):
-    """As checksum_files but prints the loop's progress to terminal."""
-=======
-def checksum_files_and_show_progress(collection_of_paths):
     """As checksum_files but print the loop's progress to terminal."""
->>>>>>> db2cb40d
     checksum_progress = _ProgressCounter(
         collection_of_paths,
         text_before_counter="Reading file ",
@@ -449,13 +444,8 @@
     return dupes
 
 
-<<<<<<< HEAD
 def locate_dupes_and_show_progress(checksum_result, debug=False):
-    """As locate_dupes but prints the loop's progress to terminal."""
-=======
-def locate_dupes_and_show_progress(checksum_result):
     """As locate_dupes but print the loop's progress to terminal."""
->>>>>>> db2cb40d
     comparisons_progress = _ProgressCounter(
         checksum_result.paths_and_sums,
         text_before_counter="Comparing file ",
@@ -592,13 +582,8 @@
     return args
 
 
-<<<<<<< HEAD
 def search_for_dupes(starting_folder, show_progress=False, log_debugging=False):
-    """Searches a path and its subfolders for duplicate files.
-=======
-def search_for_dupes(starting_folder, show_progress=False):
     """Search a path and its subfolders for duplicate files.
->>>>>>> db2cb40d
 
     Args:
         starting_folder: A path-like object of the path to recursively
@@ -628,17 +613,11 @@
     starting_folder = unexpanded_starting_folder.expanduser()
     if show_progress:
         print("Gathering files...", file=sys.stderr)
-<<<<<<< HEAD
-        glob_module_arg = str(starting_folder) + "/**/[!.]*"
-        sub_paths = glob.glob(glob_module_arg, recursive=True)
-        checksum_result = checksum_files_and_show_progress(
-            sub_paths, debug=log_debugging
-        )
-=======
         sub_paths = starting_folder.glob("**/[!.]*")
         set_of_sub_paths = set(sub_paths)
-        checksum_result = checksum_files_and_show_progress(set_of_sub_paths)
->>>>>>> db2cb40d
+        checksum_result = checksum_files_and_show_progress(
+            set_of_sub_paths, debug=log_debugging
+        )
         checksum_result.paths_and_sums.sort()
         dupes = locate_dupes_and_show_progress(checksum_result, debug=log_debugging)
     else:
