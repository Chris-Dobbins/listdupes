#!/usr/bin/env python3

"""Check a folder and its subfolders for duplicate files.

Checks all files except for folders and those starting with a period.
Writes its output to listdupes_output.csv in the user's home folder.
"""

# Module Attributes
__version__ = "Internal"
__author__ = "Chris Dobbins"
__license__ = "BSD-2-Clause"


# Modules
import argparse
import collections
import csv
import glob
import pathlib
import sys
from zlib import crc32 as checksummer


# Classes
class Cursor:
    """Provides structure to subclasses which write to terminal."""

    hide_cursor = "\x1b[?25l"  # Terminal escape codes.
    show_cursor = "\x1b[?25h"

    def __init__(self, output=sys.stderr):
        self.output = output

    def hide_cursor_from_user(self):
        print(Cursor.hide_cursor, file=self.output, end="")

    def set_cursor_column_to(self, column_number):
        set_cursor_column_esc_code = f"\x1b[{column_number}G"
        print(set_cursor_column_esc_code, file=self.output, end="")


class ProgressCounter(Cursor):
    """Methods for printing the state of an iteration to a terminal."""

    def __init__(
        self,
        total_to_be_counted,
        text_before_counter="",
        text_after_counter="",
        output=sys.stderr,
    ):
        self.total_to_be_counted = total_to_be_counted
        self.text_before_counter = text_before_counter
        self.text_after_counter = text_after_counter
        self.output = output

        # TODO: Address length_of_total only being foolproof if total comes from len().
        self.length_of_total = len(str(total_to_be_counted))
        self.length_of_text_before_counter = len(self.text_before_counter)
        self.length_of_text_after_counter = len(self.text_after_counter)
        self.start_of_counter = self.length_of_text_before_counter + 1
        self.after_counter = (
            self.length_of_text_before_counter + self.length_of_total + 1
        )
        self.after_text = (
            self.length_of_text_before_counter
            + self.length_of_total
            + self.length_of_text_after_counter
        )
        self.move_to_start_of_counter = f"\x1b[{self.start_of_counter}G"

    def print_text_for_counter(self):
        """Convenience method which handles the most typical setup."""
        self.hide_cursor_from_user()
        self.print_text_before_counter()
        self.print_text_after_counter(self.after_counter)
        self.set_cursor_column_to(self.start_of_counter)

    def print_counter(self, current_index):
        """Counter designed to be inserted in loops."""
        counter_value = str(current_index + 1).rjust(self.length_of_total, "0")
        print(
            counter_value,
            self.move_to_start_of_counter,
            file=self.output,
            flush=True,
            sep="",
            end="",
        )

    def print_counter_and_end_count(self, current_index):
        """Convenience method that might be a touch slower."""
        self.print_counter(current_index)
        if (current_index + 1) == self.total_to_be_counted:
            self.end_count()

    def print_text_before_counter(self):
        """Provide context about a counter by printing text before it.

        Prints the value of text_before_counter provided to the class's
        constructor (Defaults to printing no text).
        Example text: 'Checking file '
        """

        print(self.text_before_counter, file=self.output, end="")

    def print_text_after_counter(self, starting_column_for_cursor):
        """Provide context about a counter by printing text after it.

        Prints the value of text_after_counter provided to the class's
        constructor (Defaults to printing no text). If the string
        provides a replacement field the total number of the counter
        will be inserted there.
        Example text: ' of {}.'

        Positional Args:
            starting_column_for_cursor: An integer which determines
                at which column the text starts printing.
        """

        formatted_text = self.text_after_counter.format(self.total_to_be_counted)
        self.set_cursor_column_to(starting_column_for_cursor)
        print(
            formatted_text,
            sep="",
            file=self.output,
            end="",
        )

    def end_count(self, append_newline=True):
        """Place the cursor at the end of the line and show it."""
        end_arg = "\n" if append_newline else ""
        self.set_cursor_column_to(self.after_text)
        print(self.show_cursor, file=self.output, end=end_arg)


# Functions
def make_file_path_unique(path):
    """Makes a similarly named path object if a path already exists.

    Positional Args:
        path: An instance of pathlib.Path or its subclasses.

    Raises:
        FileExistsError after 255 attempts to determine a unique path.

    Returns:
        The value of path, or another path object with a similar name.
    """

    new_path = None
    for numeric_suffix in range(1, 256):
        if not path.exists() and not new_path:
            return path
        elif not new_path or new_path.exists():
            new_path = pathlib.Path(path.stem + str(numeric_suffix) + path.suffix)
        else:
            return new_path
    raise FileExistsError("A unique path name could not be created.")


def checksum_paths(collection_of_paths):
    """Checksums files and stores their checksums alongside their paths.

    Positional Args:
        collection_of_paths: A collection of strings, or instances of
            pathlib.Path and its subclasses.

    Returns:
        A named tuple (paths_and_sums, permission_errors), where
            paths_and_sums is a list of tuples which contain a file
            path and the checksum integer of the corresponding file,
            and permission_errors is an integer representing
            the number of permission errors suppressed.
    """

    return_value_tuple = collections.namedtuple(
        "checksum_paths_return_tuple", ["paths_and_sums", "permission_errors"]
    )
    permission_errors = 0
    paths_and_checksums = []
    for file_path in collection_of_paths:
        try:
            with open(file_path, mode="rb") as file:
                checksum = checksummer(file.read())
        except IsADirectoryError:
            continue  # Skip directories.
        except PermissionError:
            permission_errors += 1
        paths_and_checksums.append((file_path, checksum))
    return return_value_tuple(paths_and_checksums, permission_errors)


def checksum_paths_and_show_progress(collection_of_paths):
    """As checksum_paths but prints the loop's progress to terminal."""
    checksum_progress = ProgressCounter(
        len(collection_of_paths),
        text_before_counter="Checking file ",
        text_after_counter=" of {}.",
    )
    return_value_tuple = collections.namedtuple(
        "checksum_paths_return_tuple", ["paths_and_sums", "permission_errors"]
    )
    permission_errors = 0
    paths_and_checksums = []
    try:
        checksum_progress.print_text_for_counter()
        for index, file_path in enumerate(collection_of_paths):
            try:
                with open(file_path, mode="rb") as file:
                    checksum = checksummer(file.read())
            except IsADirectoryError:
                continue  # Skip directories.
            except PermissionError:
                permission_errors += 1
            paths_and_checksums.append((file_path, checksum))
            checksum_progress.print_counter(index)
    finally:
        checksum_progress.end_count()
    return return_value_tuple(paths_and_checksums, permission_errors)


def find_dupes(paths_and_checksums):
    """Finds duplicate files by comparing their checksums.

    Positional Args:
        paths_and_checksums: A list of tuples, each containing a file
            path and the checksum of the corresponding file.

    Returns:
        A dictionary of paths mapped to sets of paths whose associated
            checksums match the checksum associated with the path key.
            The dictionary never contains a path more than once.
    """

    dupes = collections.defaultdict(set)
    for index, element in enumerate(paths_and_checksums):
        path_being_searched, checksum_being_searched = element

        for current_path, current_checksum in paths_and_checksums[index + 1 :]:
            checksums_are_equal = checksum_being_searched == current_checksum
            if checksums_are_equal and path_not_in_dict(path_being_searched, dupes):
                dupes[path_being_searched].add(current_path)
    return dupes


def find_dupes_and_show_progress(paths_and_checksums):
    """As find_dupes but prints the loop's progress to terminal."""
    comparisons_progress = ProgressCounter(
        len(paths_and_checksums),
        text_before_counter="Comparing file ",
        text_after_counter=" of {}.",
    )
    dupes = collections.defaultdict(set)
    try:
        comparisons_progress.print_text_for_counter()
        for index, element in enumerate(paths_and_checksums):
            path_being_searched, checksum_being_searched = element
            comparisons_progress.print_counter(index)

            for current_path, current_checksum in paths_and_checksums[index + 1 :]:
                checksums_are_equal = checksum_being_searched == current_checksum
                if checksums_are_equal and path_not_in_dict(path_being_searched, dupes):
                    dupes[path_being_searched].add(current_path)
    finally:
        comparisons_progress.end_count()
    return dupes


def path_not_in_dict(path_value, dictionary):
    """Checks if a path exists within a dict's collection values."""
    for paths in dictionary.values():
        if path_value in paths:
            return False
    return True


def sort_dict_values(dictionary, sort_key=None):
    """Convert collections in a dict to lists and sort them in place."""
    for dict_key in dictionary.keys():
        list_of_values = list(dictionary[dict_key])
        list_of_values.sort(key=sort_key)
        dictionary[dict_key] = list_of_values


def process_stdin_and_stream_results(csv_labels):
    """Run main on paths streamed to stdin and stream the csv to stdout.

    Positional Args:
        csv_labels: A iterable of strings or numbers which are written
            once as the first row of the file. To omit the label row
            pass []. To print a blank row pass ['', ''].

    Returns:
        A list of all return codes produced by the calls to main.
    """

    return_codes = []
    for index, line in enumerate(sys.stdin):
        main_result = main(line.rstrip(), show_progress=args.progress)
        csv_labels_arg = [] if index > 0 else csv_labels
        write_dupes_as_csv(  # The fd is kept open so writes append.
            sys.stdout.fileno(), main_result.dupes, csv_labels_arg, closefd=False
        )
        return_codes.append(main_result.return_code)
    return return_codes


def write_dupes_as_csv(
    output_file,
    dictionary,
    labels,
    encoding="utf-8",
    errors="replace",
    mode="x",
    **kwargs,
):
    """Writes out the contents of a dict as an Excel style CSV.

    Positional Args:
        output_file: A path-like object or an integer file description.
        dictionary: The dict to be written to the output_file.
        labels: A iterable of strings or numbers which are written
            once as the first row of the file. To omit the label row
            pass []. To print a blank row pass ['', ''].

    Optional Args:
        All keyword arguments are passed to the open function.
    """

    with open(output_file, mode=mode, **kwargs) as csv_file:
        writer = csv.writer(csv_file)
        if labels:
            writer.writerow(labels)

        for file, duplicates_list in dictionary.items():
            writer.writerow([file, duplicates_list[0]])
            if len(duplicates_list) > 1:
                for duplicate in duplicates_list[1:]:
                    writer.writerow(["", duplicate])


def handle_exception_at_write_time(exception_info):
    """Prints a message and the exception's traceback. Doesn't exit."""
    error_message = (
        "An error prevented the app from saving its results.\n"
        "To recover the results copy the text below into an empty\n"
        "text file and give it a name that ends with .csv"
    )
    escape_codes = ("\x1b[35m", "\x1b[0m") if sys.stderr.isatty() else ("", "")
    style_magenta, reset_style = escape_codes
    sys.excepthook(*exception_info)  # Prints traceback to stderr.
    print(style_magenta, error_message, reset_style, sep="", file=sys.stderr)


def get_listdupes_args(overriding_args=None):
    """Parses arguments with the argparse module and returns the result.

    By default it parses the arguments passed to sys.argv.
    Optionally it can parse a different set of arguments,
    effectively overriding sys.argv. The returned object uses the
    arguments's long names as attributes, with each attribute holding
    the result of parsing that argument.
    E.g. args.progress contains the value of the --progress argument.

    Optional Args:
        overriding_args: Accepts a list of strings to parse.
            This is passed to the parser's parse_args() method.
            When the value is None parse_args() defaults
            to taking its arguments from sys.argv.

    Returns:
        An argparse.Namespace object with the app's arguments.
    """

    parser = argparse.ArgumentParser(
        description=__doc__,
        formatter_class=argparse.RawDescriptionHelpFormatter,
        add_help=False,
    )
    # Replace the default -h with a reformatted help description.
    parser.add_argument(
        "-h",
        "--help",
        action="help",
        help="Show this help message and exit.",
    )
    parser.add_argument(
        "starting_folder",
        nargs="?",
        help="Accepts a single path from the terminal.",
    )
    parser.add_argument(
        "-f",
        "--filter",
        action="store_true",
        help=(
            "Accept starting paths from stdin and output results to stdout."
            "  Note that this may not be what you want, as it will"
            " list duplicates contained within each starting path,"
            " not across multiple starting paths."
        ),
    )
    parser.add_argument(
        "-p",
        "--progress",
        action="store_true",
        help="Print a progress counter to stderr. This may slow things down.",
    )
    args = parser.parse_args(args=overriding_args)
    return args


def main(starting_path, show_progress=False):
    """Checks a path and its subfolders for duplicate files.

    Positional Args:
        starting_path: A string of the path to recursively search for
            duplicate files.

    Optional Args:
        show_progress: A bool indicating whether to display the progress
            of the checksumming and comparison processes.

    Returns:
        A named tuple (dupes, error_message, return_code), where dupes
            is a dictionary (As the return value of find_dupes but with
            its sets replaced by lists), error_message is a string which
            describes an error or is empty if the return code is 0,
            and return_code is an integer corresponding to the error.
    """

    # Define return value.
    return_value_tuple = collections.namedtuple(
        "main_return_tuple", ["dupes", "error_message", "return_code"]
    )

<<<<<<< HEAD
    # Return early if starting_path is not provided.
    if starting_path == None:
        return return_value_tuple({}, "No starting folder was provided.", 1)

    # Gather all files except for those starting with a period.
=======
    # Gather all files except those starting with "." and checksum them.
    # Then compare the checksums and make a dict of duplicate files.
>>>>>>> 38c62307
    unexpanded_starting_path = pathlib.Path(starting_path)
    starting_path = unexpanded_starting_path.expanduser()
    if show_progress:
        glob_module_arg = str(starting_path) + "/**/[!.]*"
        sub_paths = glob.glob(glob_module_arg, recursive=True)
        checksum_result = checksum_paths_and_show_progress(sub_paths)
        checksum_result.paths_and_sums.sort()
        dupes = find_dupes_and_show_progress(checksum_result.paths_and_sums)
    else:
        sub_paths = starting_path.glob("**/[!.]*")
        checksum_result = checksum_paths(sub_paths)
        checksum_result.paths_and_sums.sort()
        dupes = find_dupes(checksum_result.paths_and_sums)

    # Sort the duplicates to prepare them for output.
    sort_dict_values(dupes)

    # Determine return values and return.
    if checksum_result.permission_errors:
        error = f"{checksum_result.permission_errors} or more files couldn't be read."
        return_code = 1
    else:
        error = ""
        return_code = 0
    return return_value_tuple(dupes, error, return_code)


# Run the app!
if __name__ == "__main__":
    args = get_listdupes_args()  # The parser can exit with 2.
    column_labels = ["File", "Duplicates"]

    if args.filter:
        main_return_codes = process_stdin_and_stream_results(column_labels)
        sys.exit(3 if any(main_return_codes) else 0)

    main_result = main(args.starting_folder, show_progress=args.progress)

    # Determine the output's eventual file path.
    output_file_name = "listdupes_output.csv"
    output_path = pathlib.Path("~", output_file_name).expanduser()
    try:
        output_path = make_file_path_unique(output_path)
    except FileExistsError:
        sys.exit("Your home folder has a lot of output files. Clean up to proceed.")

    # Format the duplicate paths as a CSV and write it to a file.
    try:
        write_dupes_as_csv(output_path, main_result.dupes, column_labels)
    except Exception:  # Print data to stdout if file can't be written.
        handle_exception_at_write_time(sys.exc_info())
        write_dupes_as_csv(sys.stdout.fileno(), main_result.dupes, column_labels)
        sys.exit("The file couldn't be written.")

    if main_result.error_message:
        print(main_result.error_message, file=sys.stderr)
    sys.exit(main_result.return_code)<|MERGE_RESOLUTION|>--- conflicted
+++ resolved
@@ -436,16 +436,12 @@
         "main_return_tuple", ["dupes", "error_message", "return_code"]
     )
 
-<<<<<<< HEAD
     # Return early if starting_path is not provided.
     if starting_path == None:
         return return_value_tuple({}, "No starting folder was provided.", 1)
 
-    # Gather all files except for those starting with a period.
-=======
     # Gather all files except those starting with "." and checksum them.
     # Then compare the checksums and make a dict of duplicate files.
->>>>>>> 38c62307
     unexpanded_starting_path = pathlib.Path(starting_path)
     starting_path = unexpanded_starting_path.expanduser()
     if show_progress:
