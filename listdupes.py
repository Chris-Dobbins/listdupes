#!/usr/bin/env python3

"""Check a folder and its subfolders for duplicate files.

Checks all files except for folders and those starting with a period.
Writes its output to listdupes_output.csv in the user's home folder.
"""

# Module Attributes
__all__ = [
    "checksum_files",
    "checksum_files_and_show_progress",
    "Dupes",
    "get_listdupes_args",
    "locate_dupes",
    "locate_dupes_and_show_progress",
    "main",
    "search_for_dupes",
]
__version__ = "6.0.0-alpha.4"
__author__ = "Chris Dobbins"
__license__ = "BSD-2-Clause"


# Modules
import argparse
import collections
import csv
import pathlib
import sys
from zlib import crc32 as checksummer


# Classes
class _Cursor:
    """The terminal's cursor."""

    hide_cursor = "\x1b[?25l"  # Terminal escape codes.
    show_cursor = "\x1b[?25h"

    def __init__(self, output=sys.stderr):
        self.output = output

    def hide_cursor_from_user(self):
        print(_Cursor.hide_cursor, file=self.output, end="")

    def set_cursor_column_to(self, column_number):
        set_cursor_column_esc_code = f"\x1b[{column_number}G"
        print(set_cursor_column_esc_code, file=self.output, end="")


class _ProgressCounter(_Cursor):
    """A counter displaying an iteration's progress on the terminal."""

    def __init__(
        self,
        collection_to_count,
        text_before_counter="",
        text_after_counter="",
        output=sys.stderr,
    ):
        self.collection_to_count = collection_to_count
        self.text_before_counter = text_before_counter
        self.text_after_counter = text_after_counter
        self.output = output

        self.total_to_be_counted = len(self.collection_to_count)
        self.length_of_total = len(str(self.total_to_be_counted))
        self.length_of_text_before_counter = len(self.text_before_counter)
        self.length_of_text_after_counter = len(self.text_after_counter)
        self.start_of_counter = self.length_of_text_before_counter + 1
        self.after_counter = (
            self.length_of_text_before_counter + self.length_of_total + 1
        )
        self.after_text = (
            self.length_of_text_before_counter
            + self.length_of_total
            + self.length_of_text_after_counter
        )
        self.move_to_start_of_counter = f"\x1b[{self.start_of_counter}G"

    def print_text_for_counter(self):
        """Convenience method which handles the most typical setup."""
        self.hide_cursor_from_user()
        self.print_text_before_counter()
        self.print_text_after_counter(self.after_counter)
        self.set_cursor_column_to(self.start_of_counter)
        self.print_zero_to_counter()

    def print_counter(self, current_index):
        """Counter designed to be inserted in loops."""
        counter_value = str(current_index + 1).rjust(self.length_of_total, "0")
        print(
            counter_value,
            self.move_to_start_of_counter,
            file=self.output,
            flush=True,
            sep="",
            end="",
        )

    def print_counter_and_end_count(self, current_index):
        """Convenience method that might be a touch slower."""
        self.print_counter(current_index)
        if (current_index + 1) == self.total_to_be_counted:
            self.end_count()

    def print_text_before_counter(self):
        """Provide context about a counter by printing text before it.

        Prints the value of text_before_counter provided to the class's
        constructor (Defaults to printing no text).
        Example text: 'Checking file '
        """

        print(self.text_before_counter, file=self.output, end="")

    def print_text_after_counter(self, starting_column_for_cursor):
        """Provide context about a counter by printing text after it.

        Prints the value of text_after_counter provided to the class's
        constructor (Defaults to printing no text). If the string
        provides a replacement field the total number of the counter
        will be inserted there.
        Example text: ' of {}.'

        Args:
            starting_column_for_cursor: An integer which determines
                at which column the text starts printing.
        """

        formatted_text = self.text_after_counter.format(self.total_to_be_counted)
        self.set_cursor_column_to(starting_column_for_cursor)
        print(
            formatted_text,
            sep="",
            file=self.output,
            end="",
        )

    def print_zero_to_counter(self):
        """Print a zero. Use this to initialize the counter."""
        self.print_counter(-1)  # print_counter adds one to its arg.

    def end_count(self, append_newline=True):
        """Place the cursor at the end of the line and show it."""
        end_arg = "\n" if append_newline else ""
        self.set_cursor_column_to(self.after_text)
        print(self.show_cursor, file=self.output, end=end_arg)


class Dupes(collections.defaultdict):
    """The results of a search for duplicate files."""

    def __init__(self, dictionary, checksum_result):
        """The values used to initialize a new instance of Dupes.

        Args:
            dictionary: A dict which initializes Dupes' superclass.
            checksum_result: A named tuple containing the results of a
                checksum process. As per the return of checksum_files.
        """

        super().__init__(set, dictionary)
        self.checksum_result = checksum_result

    def not_in_values(self, test_value):
        """Check if a value exists within the mapping's values."""
        for collection in self.values():
            if test_value in collection:
                return False
        return True

    def sort_values(self, sort_key=None):
        """Convert collections to sorted lists."""
        for dict_key in self.keys():
            self[dict_key] = sorted(self[dict_key], key=sort_key)

    def status(self):
        """Describe the dupes and errors found and assign a return code.

        Returns:
            A named tuple (description, return_code), where description
            is a string describing the number of dupes and errors, and
            return_code is an integer corresponding to the description.
        """

        result_tuple = collections.namedtuple(
            "search_status_return_tuple", ["description", "return_code"]
        )
        os_errors = self.checksum_result.os_errors.values()
        errors = 0 if not os_errors else sum([len(x) for x in os_errors])
        total = self.sum_length_of_values()
        plural = total > 1
        duplicate_s_ = "duplicates" if plural else "duplicate"
        were_or_was = "were" if plural else "was"
        description_of_the_result = f"{total} {duplicate_s_} {were_or_was}"

        # Determine what values to return.
        if errors and not self:
            description = f"{errors} or more files couldn't be read."
            return_code = 1
        elif errors and self:
            description = (
                f"{description_of_the_result} found, however"
                f" {errors} or more files couldn't be read."
            )
            return_code = 1
        elif not self:
            description = "No duplicates were found."
            return_code = 0
        else:
            description = f"{description_of_the_result} found."
            return_code = 0

        return result_tuple(description, return_code)

    def sum_length_of_values(self):
        """Sum the lengths of all a dict's values and return the sum"""
        sum_total_length = 0
        for dict_value in self.values():
            sum_total_length += len(dict_value)
        return sum_total_length

    def write_to_csv(
        self, file, labels, encoding="utf-8", errors="replace", mode="x", **kwargs
    ):
        """Write out the contents of a dict as an Excel-style CSV.

        Args:
            output_file: A path-like object or integer file descriptor.
            labels: A iterable of strings or numbers which are written
                once as the first row of the file. To omit the label row
                pass []. To print a blank row pass ['', ''].
            encoding: Passed to the open function. Defaults to 'utf-8'.
            errors: Passed to the open function. Defaults to 'replace'.
            mode: Passed to the open function. Defaults to 'x'.
            **kwargs: Passed to the open function.
        """

        with open(
            file, encoding=encoding, mode=mode, errors=errors, **kwargs
        ) as csv_file:
            writer = csv.writer(csv_file)
            if labels:
                writer.writerow(labels)

            for file_with_duplicate, duplicates_list in self.items():
                writer.writerow([file_with_duplicate, duplicates_list[0]])
                if len(duplicates_list) > 1:
                    for duplicate in duplicates_list[1:]:
                        writer.writerow(["", duplicate])


# Functions
def _starting_path_is_invalid(path):
    """Determine if the path is an existing folder.

    Args:
        path: An instance of pathlib.Path or its subclasses.

    Returns:
        A string describing why the path is invalid, or an empty string.
    """

    if not path.exists():
        return "No such file exist at that location."
    elif not path.is_dir():
        return "The starting path must be a folder."
    else:
        return ""


def _make_file_path_unique(path):
    """Make a similarly named path object if a path already exists.

    Args:
        path: An instance of pathlib.Path or its subclasses.

    Raises:
        FileExistsError after 255 attempts to determine a unique path.

    Returns:
        The value of path, or another path object with a similar name.
    """

    new_path = None
    for numeric_suffix in range(1, 256):
        if not path.exists() and not new_path:
            return path
        elif not new_path or new_path.exists():
            new_path = path.parent / (path.stem + str(numeric_suffix) + path.suffix)
        else:
            return new_path
    raise FileExistsError("A unique path name could not be created.")


def _make_unique_paths(files_to_make, destination=("~", "home folder")):
    """Make unique paths and raise a helpful error if one can't be made.

    Args:
        files_to_make: A list of tuples (str, str), each containing
            the name of a file to be created and a description of
            its purpose to use in the creation of errors.
        destination: A tuple (str, str) containing the root path of the
            paths to be created and a description to use in errors.
            Defaults to the user's home folder.

    Raises:
        FileExistsError after 255 attempts to determine a unique path.

    Returns:
        A list of unique paths.
    """

    root_path, location = destination
    unique_paths = []
    for file_name, description in files_to_make:
        path = pathlib.Path(root_path, file_name).expanduser()
        try:
            unique_path = _make_file_path_unique(path)
        except FileExistsError:
            message = (
                f"Your {location} has a lot of {description}s. Clean up to proceed."
            )
            raise FileExistsError(message)
        unique_paths.append(unique_path)
    return unique_paths


def _checksum_file_and_store_outcome(file_path, results_container, errors_container):
    """Checksum a file, storing the result or error via side-effect.

    Args:
        file_path: A path-like object.
        results_container: A list for storing tuples of
            (path-like object, int) which hold a file path alongside
            a checksum of the associated file.
        errors_container: A dict with keys for commonly raised errors.
    """

    try:
        with open(file_path, mode="rb") as file:
            checksum = checksummer(file.read())
    except IsADirectoryError:
        return  # Don't count a directory as an error, just move on.
    except PermissionError as e:
        errors_container["permission_errors"].add((e.filename, e.strerror))
        return
    except FileNotFoundError as e:
        errors_container["file_not_found_errors"].add((e.filename, e.strerror))
        return
    except OSError as e:
        errors_container["misc_errors"].add((e.filename, e.strerror))
        return
    results_container.append((file_path, checksum))


def checksum_files(collection_of_paths, sort_key=None):
    """Checksum files and return their paths, checksums, and errors.

    Args:
        collection_of_paths: A collection of path-like objects.
        sort_key: A function for sorting the returned collections.
            The default of None dictates an ascending sort.

    Returns:
        A named tuple (paths_and_sums, os_errors), where
        paths_and_sums is a list of tuples which contain a path-like
        object and the checksum integer of the associated file,
        and os_errors is a dictionary with info on suppressed os errors.
    """

    result_tuple = collections.namedtuple(
        "checksum_files_return_tuple", ["paths_and_sums", "os_errors"]
    )
    os_errors = {
        "permission_errors": set(),
        "file_not_found_errors": set(),
        "misc_errors": set(),
    }
    paths_and_sums = []
    for file_path in collection_of_paths:
        _checksum_file_and_store_outcome(file_path, paths_and_sums, os_errors)
    paths_and_sums.sort(key=sort_key)
    os_errors = {k: sorted(v, key=sort_key) for k, v in os_errors.items()}
    return result_tuple(paths_and_sums, os_errors)


<<<<<<< HEAD
def checksum_files_and_show_progress(collection_of_paths, debug=False):
=======
def checksum_files_and_show_progress(collection_of_paths, sort_key=None):
>>>>>>> b4a883ee
    """As checksum_files but print the loop's progress to terminal."""
    checksum_progress = _ProgressCounter(
        collection_of_paths,
        text_before_counter="Reading file ",
        text_after_counter=" of {}.",
    )

    # Debugging setup.
    output_file_name = "listdupes_debug_log.txt"
    output_path = pathlib.Path("~", output_file_name).expanduser()
    debug_message = "Last file read was # {}, located at {}\n"

    result_tuple = collections.namedtuple(
        "checksum_files_return_tuple", ["paths_and_sums", "os_errors"]
    )
    os_errors = {
        "permission_errors": set(),
        "file_not_found_errors": set(),
        "misc_errors": set(),
    }
    paths_and_sums = []
    try:
        checksum_progress.print_text_for_counter()
        for index, file_path in enumerate(collection_of_paths):
            _checksum_file_and_store_outcome(file_path, paths_and_sums, os_errors)
            checksum_progress.print_counter(index)
            if debug:
                with open(output_path, mode="w") as file:
                    file.write(debug_message.format(index, file_path))
    finally:
        checksum_progress.end_count()
    paths_and_sums.sort(key=sort_key)
    os_errors = {k: sorted(v, key=sort_key) for k, v in os_errors.items()}
    return result_tuple(paths_and_sums, os_errors)


def locate_dupes(checksum_result, sort_key=None):
    """Locate duplicate files by comparing their checksums.

    Args:
        checksum_result: A list of tuples, each containing a path-like
            object and the checksum of the associated file.
        sort_key: A function for sorting the return value's
            collections. The default of None dictates an ascending sort.

    Returns:
        A Dupes object containing path keys which are mapped to lists of
        paths whose associated checksums match the checksum associated
        with their path keys. Never contains a path more than once.
    """

    dupes = Dupes({}, checksum_result)
    for index, element in enumerate(checksum_result.paths_and_sums):
        path_being_searched, checksum_being_searched = element

        for path, checksum in checksum_result.paths_and_sums[index + 1 :]:
            checksums_are_equal = checksum_being_searched == checksum
            if checksums_are_equal and dupes.not_in_values(path_being_searched):
                dupes[path_being_searched].add(path)
    dupes.sort_values(sort_key=sort_key)
    return dupes


<<<<<<< HEAD
def locate_dupes_and_show_progress(checksum_result, debug=False):
=======
def locate_dupes_and_show_progress(checksum_result, sort_key=None):
>>>>>>> b4a883ee
    """As locate_dupes but print the loop's progress to terminal."""
    comparisons_progress = _ProgressCounter(
        checksum_result.paths_and_sums,
        text_before_counter="Comparing file ",
        text_after_counter=" of {}.",
    )

    # Debugging setup.
    output_file_name = "listdupes_debug_log.txt"
    output_path = pathlib.Path("~", output_file_name).expanduser()
    debug_message = "Last file compared was # {}, located at {}\n"

    dupes = Dupes({}, checksum_result)
    try:
        comparisons_progress.print_text_for_counter()
        for index, element in enumerate(checksum_result.paths_and_sums):
            path_being_searched, checksum_being_searched = element
            comparisons_progress.print_counter(index)
            if debug:
                with open(output_path, mode="w") as file:
                    file.write(debug_message.format(index, path_being_searched))

            for path, checksum in checksum_result.paths_and_sums[index + 1 :]:
                checksums_are_equal = checksum_being_searched == checksum
                if checksums_are_equal and dupes.not_in_values(path_being_searched):
                    dupes[path_being_searched].add(path)
    finally:
        comparisons_progress.end_count()
    dupes.sort_values(sort_key=sort_key)
    return dupes


def _search_stdin_and_stream_results(csv_labels):
    """Search paths from stdin for dupes and stream results to stdout.

    Args:
        csv_labels: A iterable of strings or numbers which are written
            once as the first row of the file. To omit the label row
            pass []. To print a blank row pass ['', ''].

    Returns:
        A list of return codes produced by the search_for_dupes calls.
    """

    return_codes = []
    for index, line in enumerate(sys.stdin):
        search_result = search_for_dupes(line.rstrip(), show_progress=args.progress)
        csv_labels_arg = [] if index > 0 else csv_labels
        # The fd is kept open so writes append.
        search_result.dupes.write_to_csv(
            sys.stdout.fileno(), csv_labels_arg, closefd=False
        )
        return_codes.append(search_result.return_code)
    return return_codes


def _write_suppressed_errors_log(file_path, suppressed_errors):
    """Write out a dict of suppressed errors as a text file."""
    with open(file_path, mode="x", encoding="utf-8", errors="replace") as file:
        for value in suppressed_errors.values():
            for path, error in value:
                file.write(f"'{path}' raised '{error}' and was not read.\n")


def _handle_exception_at_write_time(exception_info):
    """Print a message and the exception's traceback without exiting."""
    error_message = (
        "An error prevented the app from saving its results.\n"
        "To recover the results copy the text below into an empty\n"
        "text file and give it a name that ends with .csv"
    )
    escape_codes = ("\x1b[35m", "\x1b[0m") if sys.stderr.isatty() else ("", "")
    style_magenta, reset_style = escape_codes
    sys.excepthook(*exception_info)  # Prints traceback to stderr.
    print(style_magenta, error_message, reset_style, sep="", file=sys.stderr)


def get_listdupes_args(overriding_args=None):
    """Parse arguments with the argparse module and return the result.

    Args:
        overriding_args: Accepts a list of strings to parse.
            This is passed to the parser's parse_args() method.
            When the value is None (As it is by default) parse_args()
            taking its arguments from sys.argv.

    Returns:
        An argparse.Namespace object containing the app's arguments.
        The object uses the arguments's long names as attributes,
        with each attribute holding the result of parsing that argument.
        E.g. args.progress holds the value of the --progress argument.
    """

    parser = argparse.ArgumentParser(
        description=__doc__,
        formatter_class=argparse.RawDescriptionHelpFormatter,
        add_help=False,
    )
    # Replace the default -h with a reformatted help description.
    parser.add_argument(
        "-h",
        "--help",
        action="help",
        help="Show this help message and exit.",
    )
    parser.add_argument(
        "starting_folder",
        type=pathlib.Path,
        nargs="?",
        help="Accepts a single path from the terminal.",
    )
    parser.add_argument(
        "-d",
        "--debug",
        action="store_true",
        help="Output a debug log.",
    )
    parser.add_argument(
        "-f",
        "--filter",
        action="store_true",
        help=(
            "Accept starting folder paths from stdin and output results to stdout."
            "  Note that this may not be what you want, as it will"
            " list duplicates contained within each starting folder,"
            " not across multiple starting folders."
        ),
    )
    parser.add_argument(
        "-p",
        "--progress",
        action="store_true",
        help="Print a progress counter to stderr. This may slow things down.",
    )
    args = parser.parse_args(args=overriding_args)
    return args


def search_for_dupes(starting_folder, show_progress=False, log_debugging=False):
    """Search a path and its subfolders for duplicate files.

    Args:
        starting_folder: A path-like object of the path to recursively
            search for duplicate files.
        show_progress: A bool indicating whether to display the progress
            of checksumming and comparison processes. Defaults to False.

    Returns:
        A named tuple (dupes, description, return_code), where dupes is
        a Dupes object (As per the return value of locate_dupes), and
        description and return_code are a string and an integer as per
        the return of Dupes.status().
    """

    result_tuple = collections.namedtuple(
        "search_for_dupes_return_tuple", ["dupes", "description", "return_code"]
    )

    # Return early if starting_folder is not provided.
    if starting_folder is None:
        return result_tuple({}, "No starting folder was provided.", 1)

    # Gather all files except those starting with "." and checksum them.
    # Next compare the checksums, then make a mapping of all the paths
    # to duplicate files and construct a Dupes object with it.
    unexpanded_starting_folder = pathlib.Path(starting_folder)
    starting_folder = unexpanded_starting_folder.expanduser()
    if show_progress:
        print("Gathering files...", file=sys.stderr)
        sub_paths = starting_folder.glob("**/[!.]*")
        set_of_sub_paths = set(sub_paths)
<<<<<<< HEAD
        checksum_result = checksum_files_and_show_progress(
            set_of_sub_paths, debug=log_debugging
        )
        checksum_result.paths_and_sums.sort()
        dupes = locate_dupes_and_show_progress(checksum_result, debug=log_debugging)
=======
        checksum_result = checksum_files_and_show_progress(set_of_sub_paths)
        dupes = locate_dupes_and_show_progress(checksum_result)
>>>>>>> b4a883ee
    else:
        sub_paths = starting_folder.glob("**/[!.]*")
        checksum_result = checksum_files(sub_paths)
        dupes = locate_dupes(checksum_result)

    search_status = dupes.status()
    return result_tuple(dupes, search_status.description, search_status.return_code)


def main(args):
    """The functionality of the listdupes command-line app."""
    result_tuple = collections.namedtuple(
        "main_return_tuple", ["final_message", "return_code"]
    )

    # Determine the eventual paths of all necessary files
    # NOTE: This is done as early as possible to allow for
    # an early exit if we can't write to a drive.
    files_to_make = [
        ("listdupes_output.csv", "output file"),
        ("listdupes_unread_files_log.txt", "error log"),
    ]
    try:
        unique_paths = _make_unique_paths(files_to_make)
    except FileExistsError as e:
        message = e.args[0]
        return result_tuple(message, 1)
    output_path, unread_files_log_path = unique_paths

    # Exit early if the path to the starting folder's invalid.
    problem_with_starting_path = _starting_path_is_invalid(args.starting_folder)
    if problem_with_starting_path:
        return result_tuple(problem_with_starting_path, 1)

    csv_column_labels = ["File", "Duplicates"]

    if args.filter:
        if args.progress:
            print("Processing input stream...", file=sys.stderr)
        return_codes_from_search = _search_stdin_and_stream_results(csv_column_labels)
        return result_tuple("", 3 if any(return_codes_from_search) else 0)

    # Call search_for_dupes, print its description, and return early if
    # there aren't any dupes.
    search_result = search_for_dupes(
        args.starting_folder, show_progress=args.progress, log_debugging=args.debug
    )
    print(search_result.description, file=sys.stderr)
    if not search_result.dupes:
        return result_tuple("", search_result.return_code)

    # Format the duplicate paths as a CSV and write it to a file.
    try:
        search_result.dupes.write_to_csv(output_path, csv_column_labels)
    except Exception:
        # Print data to stdout if a file can't be written. If stdout
        # isn't writeable the shell will provide its own error message.
        _handle_exception_at_write_time(sys.exc_info())
        search_result.dupes.write_to_csv(sys.stdout.fileno(), csv_column_labels)
        return result_tuple("", 1)

    # Write an unread files log if needed.
    # TODO: Handle any exceptions.
    os_errors = search_result.dupes.checksum_result.os_errors
    if any(os_errors.values()):
        _write_suppressed_errors_log(unread_files_log_path, os_errors)

    message = f"The list of duplicates has been saved to {output_path.parent}."
    return result_tuple(message, search_result.return_code)


# Run the app!
if __name__ == "__main__":
    args = get_listdupes_args()  # The parser can exit with 2.
    main_result = main(args)
    if main_result.final_message:
        print(main_result.final_message, file=sys.stderr)
    sys.exit(main_result.return_code)<|MERGE_RESOLUTION|>--- conflicted
+++ resolved
@@ -387,11 +387,7 @@
     return result_tuple(paths_and_sums, os_errors)
 
 
-<<<<<<< HEAD
-def checksum_files_and_show_progress(collection_of_paths, debug=False):
-=======
-def checksum_files_and_show_progress(collection_of_paths, sort_key=None):
->>>>>>> b4a883ee
+def checksum_files_and_show_progress(collection_of_paths, sort_key=None, debug=False):
     """As checksum_files but print the loop's progress to terminal."""
     checksum_progress = _ProgressCounter(
         collection_of_paths,
@@ -455,11 +451,7 @@
     return dupes
 
 
-<<<<<<< HEAD
-def locate_dupes_and_show_progress(checksum_result, debug=False):
-=======
-def locate_dupes_and_show_progress(checksum_result, sort_key=None):
->>>>>>> b4a883ee
+def locate_dupes_and_show_progress(checksum_result, sort_key=None, debug=False):
     """As locate_dupes but print the loop's progress to terminal."""
     comparisons_progress = _ProgressCounter(
         checksum_result.paths_and_sums,
@@ -631,16 +623,10 @@
         print("Gathering files...", file=sys.stderr)
         sub_paths = starting_folder.glob("**/[!.]*")
         set_of_sub_paths = set(sub_paths)
-<<<<<<< HEAD
         checksum_result = checksum_files_and_show_progress(
             set_of_sub_paths, debug=log_debugging
         )
-        checksum_result.paths_and_sums.sort()
         dupes = locate_dupes_and_show_progress(checksum_result, debug=log_debugging)
-=======
-        checksum_result = checksum_files_and_show_progress(set_of_sub_paths)
-        dupes = locate_dupes_and_show_progress(checksum_result)
->>>>>>> b4a883ee
     else:
         sub_paths = starting_folder.glob("**/[!.]*")
         checksum_result = checksum_files(sub_paths)
